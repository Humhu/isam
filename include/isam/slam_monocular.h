--- conflicted
+++ resolved
@@ -74,15 +74,9 @@
 		}
 	};
 	
-<<<<<<< HEAD
-	/*! \brief Represents the projection intrinsics of a monocular camera. */
-	class MonocularIntrinsics {
-
-=======
 	/*! \brief Represents the intrinsic parameters of a monocular camera. */
 	class MonocularIntrinsics 
 	{
->>>>>>> c975595b
 		double _fx, _fy;
 		Eigen::Vector2d _pp;
 		
